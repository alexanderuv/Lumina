import Lumina
import Foundation

/// Performance verification for Lumina
///
/// This test verifies that window creation meets the performance requirement
/// of < 100ms as specified in the tasks.

@MainActor
func measureWindowCreation() throws {
    // Initialize platform first, then create app
<<<<<<< HEAD
    let platform = try createLuminaPlatform()
=======
    var platform = try createLuminaPlatform()
>>>>>>> 4401338c
    var app = try platform.createApp()

    print("=== Lumina Performance Test ===")
    print("Requirement: Window creation < 100ms")
    print("")

    // Measure window creation time
    let start = Date()
    let window = try app.createWindow(
        title: "Performance Test",
        size: LogicalSize(width: 800, height: 600),
        resizable: true,
        monitor: nil
    )
    let elapsed = Date().timeIntervalSince(start) * 1000 // in ms

    print("Window creation time: \(String(format: "%.2f", elapsed)) ms")

    if elapsed < 100 {
        print("✓ Performance requirement MET (< 100ms)")
    } else {
        print("✗ Performance requirement NOT MET (>= 100ms)")
    }
    print("")

    // Test multiple window creations
    print("Testing 10 consecutive window creations:")
    var times: [Double] = []

    for i in 1...10 {
        let start = Date()
        var testWindow = try app.createWindow(
            title: "Test \(i)",
            size: LogicalSize(width: 400, height: 300),
            resizable: true,
            monitor: nil
        )
        let elapsed = Date().timeIntervalSince(start) * 1000
        times.append(elapsed)
        print("  Window \(i): \(String(format: "%.2f", elapsed)) ms")
        testWindow.close()
    }

    let average = times.reduce(0, +) / Double(times.count)
    let max = times.max() ?? 0
    let min = times.min() ?? 0

    print("")
    print("Statistics:")
    print("  Average: \(String(format: "%.2f", average)) ms")
    print("  Minimum: \(String(format: "%.2f", min)) ms")
    print("  Maximum: \(String(format: "%.2f", max)) ms")
    print("")

    if average < 100 {
        print("✓ Average window creation meets requirement")
    } else {
        print("✗ Average window creation exceeds requirement")
    }

    window.close()
    print("")
    print("=== Performance Test Complete ===")
}

try measureWindowCreation()<|MERGE_RESOLUTION|>--- conflicted
+++ resolved
@@ -9,11 +9,7 @@
 @MainActor
 func measureWindowCreation() throws {
     // Initialize platform first, then create app
-<<<<<<< HEAD
     let platform = try createLuminaPlatform()
-=======
-    var platform = try createLuminaPlatform()
->>>>>>> 4401338c
     var app = try platform.createApp()
 
     print("=== Lumina Performance Test ===")
