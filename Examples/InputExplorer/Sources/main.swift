--- conflicted
+++ resolved
@@ -13,11 +13,7 @@
 struct InputExplorer {
     static func main() throws {
         // Initialize platform first, then create app
-<<<<<<< HEAD
         let platform = try createLuminaPlatform()
-=======
-        var platform = try createLuminaPlatform()
->>>>>>> 4401338c
         var app = try platform.createApp()
 
         var window = try app.createWindow(
