--- conflicted
+++ resolved
@@ -204,13 +204,8 @@
 
 /// Mouse button enumeration.
 ///
-<<<<<<< HEAD
 /// Represents physical mouse buttons. Supports standard 3-button mice plus
 /// additional buttons (typically back/forward/extra buttons on gaming mice).
-=======
-/// Represents the physical mouse buttons. Additional buttons beyond these three
-/// are not currently supported.
->>>>>>> 4401338c
 public enum MouseButton: Sendable {
     /// Left (primary) mouse button
     case left
