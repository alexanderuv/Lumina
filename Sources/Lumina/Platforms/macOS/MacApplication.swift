#if os(macOS)
import AppKit
import Foundation


/// macOS implementation of PlatformApp using AppKit.
///
/// This implementation wraps NSApplication's event loop and provides
/// Lumina's cross-platform event loop interface. It handles NSEvent
/// translation, user event queuing, and low-power wait modes.
/// App delegate to handle automatic termination when last window closes
@MainActor
private final class MacAppDelegate: NSObject, NSApplicationDelegate {
    var exitOnLastWindowClosed: Bool = true

    func applicationShouldTerminateAfterLastWindowClosed(_ sender: NSApplication) -> Bool {
        return exitOnLastWindowClosed
    }
}

/// Thread-safe user event queue
private final class UserEventQueue: @unchecked Sendable {
    private let lock = NSLock()
    private var events: [UserEvent] = []

    func append(_ event: UserEvent) {
        lock.lock()
        defer { lock.unlock() }
        events.append(event)
    }

    func removeAll() -> [UserEvent] {
        lock.lock()
        defer { lock.unlock() }
        let allEvents = events
        events.removeAll()
        return allEvents
    }
}

/// Thread-safe window event queue
private final class WindowEventQueue: @unchecked Sendable {
    private let lock = NSLock()
    private var events: [WindowEvent] = []

    func append(_ event: WindowEvent) {
        lock.lock()
        defer { lock.unlock() }
        events.append(event)
    }

    func removeAll() -> [WindowEvent] {
        lock.lock()
        defer { lock.unlock() }
        let allEvents = events
        events.removeAll()
        return allEvents
    }
}

/// macOS implementation of LuminaApp.
///
/// **Do not instantiate this type directly.** Use `LuminaApp.create()` instead.
///
/// This type is public only because Swift requires it for protocol extensions.
/// It should be treated as an implementation detail.
@MainActor
public final class MacApplication: LuminaApp {
    public typealias Window = MacWindow
    private var shouldQuit: Bool = false
    private let userEventQueue = UserEventQueue()
    private let windowEventQueue = WindowEventQueue()
    private var windowRegistry = WindowRegistry<Int>()  // NSWindow.windowNumber -> WindowID
    private var onWindowClosed: WindowCloseCallback?
    private let appDelegate: MacAppDelegate

    /// Logger for macOS platform operations
    private let logger: LuminaLogger

    /// Track pointer enter/exit state per window to deduplicate events.
    /// AppKit can generate duplicate mouseEntered/mouseExited events.
    private var pointerInsideWindow: [WindowID: Bool] = [:]

    /// Windows that need redrawing
    private var redrawRequests: Set<WindowID> = []

    /// Display link for frame pacing (not yet implemented for M1)
    private var displayLink: AnyObject? = nil

    /// Last clipboard change count for hasChanged tracking
    private var lastChangeCount: Int = 0

    /// Strong reference to platform for lifetime management
    /// Platform must outlive the application
    private let platform: MacPlatform

    /// Whether the application should quit when the last window is closed.
    public var exitOnLastWindowClosed: Bool {
        get { appDelegate.exitOnLastWindowClosed }
        set { appDelegate.exitOnLastWindowClosed = newValue }
    }

    init(platform: MacPlatform) throws {
        // Store platform reference for lifetime management
        self.platform = platform
        // Initialize logger
        self.logger = LuminaLogger.makeLogger(label: "lumina.macos")
        logger.info("Initializing macOS application")

        // Ensure NSApplication is initialized
        _ = NSApplication.shared
        logger.debug("NSApplication.shared")

        // Create and set app delegate
        let delegate = MacAppDelegate()
        self.appDelegate = delegate
        if NSApp.delegate == nil {
            NSApp.delegate = delegate
        }

        // Set activation policy to regular app (shows in Dock)
        NSApp.setActivationPolicy(.regular)
        logger.debug("NSApplication.setActivationPolicy(.regular)")

        // Create a standard application menu with Quit support
        setupApplicationMenu()

        // Activate the application
        NSApp.activate(ignoringOtherApps: true)
        logger.debug("NSApplication.activate(ignoringOtherApps: true)")

        logger.info("macOS application initialized successfully")
    }

    /// Set up the standard macOS application menu with Quit command
    private func setupApplicationMenu() {
        let mainMenu = NSMenu()

        // Application menu (first menu with app name)
        let appMenuItem = NSMenuItem()
        let appMenu = NSMenu()

        // Add "Quit AppName" menu item (Cmd+Q)
        let appName = ProcessInfo.processInfo.processName
        let quitMenuItem = NSMenuItem(
            title: "Quit \(appName)",
            action: #selector(NSApplication.terminate(_:)),
            keyEquivalent: "q"
        )
        appMenu.addItem(quitMenuItem)

        appMenuItem.submenu = appMenu
        mainMenu.addItem(appMenuItem)

        NSApp.mainMenu = mainMenu
    }

    public func run() throws {
        shouldQuit = false
        logger.info("Event loop started: mode = run (blocking)")

        while !shouldQuit {
            // Block waiting for next event
            guard let nsEvent = NSApp.nextEvent(
                matching: .any,
                until: .distantFuture,
                inMode: .default,
                dequeue: true
            ) else {
                continue
            }

            // Send event to NSApp for standard processing
            NSApp.sendEvent(nsEvent)

            // Process any pending user events
            processUserEvents()
        }

        logger.info("Event loop exited")
    }

    public func poll() throws -> Event? {
        // Loop until we find a translatable event or run out of events
        while true {
            // Check for pending NSEvents (non-blocking)
            guard let nsEvent = NSApp.nextEvent(
                matching: .any,
                until: .distantPast,  // Non-blocking: return immediately
                inMode: .default,
                dequeue: true
            ) else {
                // No NSEvents available, check for window events first, then user events
                if let windowEvent = pollWindowEvent() {
                    return windowEvent
                }
                return pollUserEvent()
            }

            // Send event to NSApp for standard processing (window management, etc.)
            NSApp.sendEvent(nsEvent)

            // Try to translate to Lumina event if it's associated with a tracked window
            if let windowNumber = nsEvent.window?.windowNumber,
               let windowID = windowRegistry.windowID(for: windowNumber) {
                if let event = translateNSEvent(nsEvent, for: windowID) {
                    // Handle mouse focus: generate enter on first movement,
                    // respect exit but filter spurious ones
                    if case .pointer(let pointerEvent) = event {
                        switch pointerEvent {
                        case .moved(let id, _):
                            // Generate enter event on first movement in window
                            let wasInside = pointerInsideWindow[id] ?? false
                            if !wasInside {
                                pointerInsideWindow[id] = true
                                logger.info("Pointer entered window: id = \(id)")
                                return .pointer(.entered(id, position: position))
                            }
                        case .entered(_, _):
                            // Ignore enter events - generate from move instead
                            continue
                        case .left(let id, _):
                            // Respect exit events, but only if we were inside
                            if pointerInsideWindow[id] == true {
                                pointerInsideWindow[id] = false
                                logger.info("Pointer left window: id = \(id)")
                            } else {
                                // Skip spurious exit
                                continue
                            }
                        default:
                            break
                        }
                    }
                    return event
                }
            }

            // Event processed but not translatable (e.g., menu events, system events)
            // Continue looping to check for the next event
        }
    }

    /// Poll for a single window event from the queue.
    private func pollWindowEvent() -> Event? {
        let pendingEvents = windowEventQueue.removeAll()
        guard let windowEvent = pendingEvents.first else {
            return nil
        }

        // Re-queue remaining events
        for event in pendingEvents.dropFirst() {
            windowEventQueue.append(event)
        }

        return .window(windowEvent)
    }

    /// Poll for a single user event from the queue.
    private func pollUserEvent() -> Event? {
        let pendingEvents = userEventQueue.removeAll()
        guard let userEvent = pendingEvents.first else {
            return nil
        }

        // Re-queue remaining events
        for event in pendingEvents.dropFirst() {
            userEventQueue.append(event)
        }

        return .user(userEvent)
    }

    public func wait() throws {
        // Use CFRunLoop for low-power wait
        // This will block until an event arrives, then return without processing it
        CFRunLoopRunInMode(CFRunLoopMode.defaultMode, .infinity, true)

        // After waking up, process user events
        processUserEvents()
    }

<<<<<<< HEAD
    mutating func pumpEvents(mode: ControlFlowMode) -> Event? {
        logger.debug("pumpEvents: mode = \(mode)")
=======
    public func pumpEvents(mode: ControlFlowMode) -> Event? {
        logger.logDebug("pumpEvents: mode = \(mode)")
>>>>>>> 4401338c

        // Determine timeout based on control flow mode
        let timeout: Date 
        switch mode {
        case .wait:
<<<<<<< HEAD
            .distantFuture
        case .poll:
            .distantPast
        case .waitUntil(let deadline):
            deadline.internalDate
=======
            logger.logStateTransition("Event loop mode: wait (blocking)")
            timeout = Date.distantFuture
        case .poll:
            logger.logStateTransition("Event loop mode: poll (non-blocking)")
            timeout = Date.distantPast
        case .waitUntil(let deadline):
            logger.logStateTransition("Event loop mode: waitUntil (deadline = \(deadline.date))")
            timeout = deadline.internalDate
>>>>>>> 4401338c
        }

        // Check for redraw requests first (priority handling)
        if let windowID = redrawRequests.first {
            redrawRequests.remove(windowID)
            return .redraw(.requested(windowID, dirtyRect: nil))
        }

        // Process platform events with timeout
        while let nsEvent = NSApp.nextEvent(
            matching: .any,
            until: timeout,
            inMode: .default,
            dequeue: true
        ) {
            NSApp.sendEvent(nsEvent)

            // Try to translate to Lumina event
            if let windowNumber = nsEvent.window?.windowNumber,
               let windowID = windowRegistry.windowID(for: windowNumber) {
                if let event = translateNSEvent(nsEvent, for: windowID) {
                    // Handle mouse focus: generate enter on first movement,
                    // respect exit but filter spurious ones
                    if case .pointer(let pointerEvent) = event {
                        switch pointerEvent {
                        case .moved(let id, _):
                            // Generate enter event on first movement in window
                            let wasInside = pointerInsideWindow[id] ?? false
                            if !wasInside {
                                pointerInsideWindow[id] = true
                                logger.info("Pointer entered window: id = \(id)")
                                return .pointer(.entered(id, position: position))
                            }
                        case .entered(_, _):
                            // Ignore enter events - generate from move instead
                            continue
                        case .left(let id, _):
                            // Respect exit events, but only if we were inside
                            if pointerInsideWindow[id] == true {
                                pointerInsideWindow[id] = false
                                logger.info("Pointer left window: id = \(id)")
                            } else {
                                // Skip spurious exit
                                continue
                            }
                        default:
                            break
                        }
                    }
                    return event
                }
            }

            // In poll mode, don't block waiting for more events
            if case .poll = mode {
                break
            }
        }

        // Check for window events
        if let windowEvent = pollWindowEvent() {
            return windowEvent
        }

        // Check for user events
        return pollUserEvent()
    }

    /// Mark a window as needing redraw
    internal func markWindowNeedsRedraw(_ windowID: WindowID) {
        redrawRequests.insert(windowID)

        // Wake up the event loop
        let dummyEvent = NSEvent.otherEvent(
            with: .applicationDefined,
            location: .zero,
            modifierFlags: [],
            timestamp: ProcessInfo.processInfo.systemUptime,
            windowNumber: 0,
            context: nil,
            subtype: 0,
            data1: 0,
            data2: 0
        )
        if let event = dummyEvent {
            NSApp.postEvent(event, atStart: false)
        }
    }

    public static func monitorCapabilities() -> MonitorCapabilities {
        // macOS supports ProMotion (dynamic refresh rate) on newer MacBook Pros
        // and Studio Display. Also supports fractional scaling through Retina modes.
        let logger = LuminaLogger(label: "lumina.macos", level: .debug)
        logger.debug("Monitor capabilities: dynamic refresh rate = true (ProMotion), fractional scaling = true (Retina)")
        return MonitorCapabilities(
            supportsDynamicRefreshRate: true,  // ProMotion on supported hardware
            supportsFractionalScaling: true     // Retina scaling modes
        )
    }

    public static func clipboardCapabilities() -> ClipboardCapabilities {
        // macOS supports text clipboard via NSPasteboard
        // Images and HTML support is future work
        let logger = LuminaLogger(label: "lumina.macos", level: .debug)
        logger.debug("Clipboard capabilities: text = true, images = false, HTML = false")
        return ClipboardCapabilities(
            supportsText: true,
            supportsImages: false,
            supportsHTML: false
        )
    }

    public func postUserEvent(_ event: UserEvent) {
        // Thread-safe enqueue
        userEventQueue.append(event)

        // Wake up the event loop by posting a dummy NSEvent
        // This ensures wait() wakes up when a user event is posted
        // Post to MainActor since NSApp.postEvent requires main thread
        Task { @MainActor in
            let dummyEvent = NSEvent.otherEvent(
                with: .applicationDefined,
                location: .zero,
                modifierFlags: [],
                timestamp: ProcessInfo.processInfo.systemUptime,
                windowNumber: 0,
                context: nil,
                subtype: 0,
                data1: 0,
                data2: 0
            )

            if let event = dummyEvent {
                NSApp.postEvent(event, atStart: false)
            }
        }
    }

    public func createWindow(
        title: String,
        size: LogicalSize,
        resizable: Bool,
        monitor: Monitor?
<<<<<<< HEAD
    ) throws -> LuminaWindow {
        logger.info("Creating window: title = '\(title)', size = \(size), resizable = \(resizable)")
=======
    ) throws -> MacWindow {
        logger.logEvent("Creating window: title = '\(title)', size = \(size), resizable = \(resizable)")
>>>>>>> 4401338c

        // Capture windowEventQueue for posting close events
        let eventQueue = windowEventQueue
        let windowLogger = logger

        // Create the window using MacWindow
        let macWindow = try MacWindow.create(
            title: title,
            size: size,
            resizable: resizable,
            monitor: monitor,
            closeCallback: { [onWindowClosed] windowID in
                windowLogger.logEvent("Window closed: id = \(windowID)")

                // Post a window closed event so custom event loops can detect it
                eventQueue.append(.closed(windowID))

                // Wake up the event loop
                let dummyEvent = NSEvent.otherEvent(
                    with: .applicationDefined,
                    location: .zero,
                    modifierFlags: [],
                    timestamp: ProcessInfo.processInfo.systemUptime,
                    windowNumber: 0,
                    context: nil,
                    subtype: 0,
                    data1: 0,
                    data2: 0
                )
                if let event = dummyEvent {
                    NSApp.postEvent(event, atStart: false)
                }

                // Trigger the application's close callback
                onWindowClosed?(windowID)
            }
        )

        // Register the window
        windowRegistry.register(macWindow.windowNumber, id: macWindow.id)
        logger.info("Window created successfully: id = \(macWindow.id), windowNumber = \(macWindow.windowNumber)")

        return macWindow
    }

    func setWindowCloseCallback(_ callback: @escaping WindowCloseCallback) {
        onWindowClosed = callback
    }

<<<<<<< HEAD
    mutating func quit() {
        logger.info("Application quit requested")
=======
    public func quit() {
        logger.logStateTransition("Application quit requested")
>>>>>>> 4401338c

        // Request application termination
        // This will cause the event loop to exit
        NSApp.stop(nil)
        logger.debug("NSApplication.stop(nil)")

        // Post a dummy event to wake up the event loop immediately
        let dummyEvent = NSEvent.otherEvent(
            with: .applicationDefined,
            location: .zero,
            modifierFlags: [],
            timestamp: ProcessInfo.processInfo.systemUptime,
            windowNumber: 0,
            context: nil,
            subtype: 0,
            data1: 0,
            data2: 0
        )

        if let event = dummyEvent {
            NSApp.postEvent(event, atStart: false)
        }
    }

    // MARK: - Private Helpers

    /// Process all pending user events from the thread-safe queue.
    ///
    /// - Returns: true if any user events were processed
    @discardableResult
    private func processUserEvents() -> Bool {
        let pendingEvents = userEventQueue.removeAll()

        guard !pendingEvents.isEmpty else {
            return false
        }

        for userEvent in pendingEvents {
            // In a full implementation, this would dispatch to registered handlers
            // For now, we just ensure the event is dequeued
            // The public API layer will handle event callbacks
            _ = userEvent
        }

        return true
    }
}

#endif<|MERGE_RESOLUTION|>--- conflicted
+++ resolved
@@ -280,34 +280,18 @@
         processUserEvents()
     }
 
-<<<<<<< HEAD
     mutating func pumpEvents(mode: ControlFlowMode) -> Event? {
         logger.debug("pumpEvents: mode = \(mode)")
-=======
-    public func pumpEvents(mode: ControlFlowMode) -> Event? {
-        logger.logDebug("pumpEvents: mode = \(mode)")
->>>>>>> 4401338c
 
         // Determine timeout based on control flow mode
         let timeout: Date 
         switch mode {
         case .wait:
-<<<<<<< HEAD
             .distantFuture
         case .poll:
             .distantPast
         case .waitUntil(let deadline):
             deadline.internalDate
-=======
-            logger.logStateTransition("Event loop mode: wait (blocking)")
-            timeout = Date.distantFuture
-        case .poll:
-            logger.logStateTransition("Event loop mode: poll (non-blocking)")
-            timeout = Date.distantPast
-        case .waitUntil(let deadline):
-            logger.logStateTransition("Event loop mode: waitUntil (deadline = \(deadline.date))")
-            timeout = deadline.internalDate
->>>>>>> 4401338c
         }
 
         // Check for redraw requests first (priority handling)
@@ -451,13 +435,8 @@
         size: LogicalSize,
         resizable: Bool,
         monitor: Monitor?
-<<<<<<< HEAD
     ) throws -> LuminaWindow {
         logger.info("Creating window: title = '\(title)', size = \(size), resizable = \(resizable)")
-=======
-    ) throws -> MacWindow {
-        logger.logEvent("Creating window: title = '\(title)', size = \(size), resizable = \(resizable)")
->>>>>>> 4401338c
 
         // Capture windowEventQueue for posting close events
         let eventQueue = windowEventQueue
@@ -507,13 +486,8 @@
         onWindowClosed = callback
     }
 
-<<<<<<< HEAD
     mutating func quit() {
         logger.info("Application quit requested")
-=======
-    public func quit() {
-        logger.logStateTransition("Application quit requested")
->>>>>>> 4401338c
 
         // Request application termination
         // This will cause the event loop to exit
